"""Ingest order events from RabbitMQ to Iceberg for north region."""
from datetime import datetime
import logging
import os

from pydantic import BaseModel

from base_ingest import build_ingest_operator, days_ago
from airflow import DAG

logger = logging.getLogger(__name__)
# sla is defined in build_ingest_operator


class OrderEvent(BaseModel):
    event_id: str
    event_ts: datetime
    event_type: str
    order_id: str
    product_id: str
    warehouse_id: str
    order_ts: datetime
    qty: int


COLUMNS = [
    {"name": "event_id", "dataType": "STRING"},
    {"name": "event_ts", "dataType": "TIMESTAMP"},
    {"name": "event_type", "dataType": "STRING"},
    {"name": "order_id", "dataType": "STRING"},
    {"name": "product_id", "dataType": "STRING"},
    {"name": "warehouse_id", "dataType": "STRING"},
    {"name": "order_ts", "dataType": "TIMESTAMP"},
    {"name": "qty", "dataType": "LONG"},
]

with DAG(
    dag_id="ingest_orders_north",
    schedule="@hourly",
    start_date=days_ago(1),
    catchup=False,
    tags=["ingest", "orders", "north"],
    default_args={"owner": "data-eng", "retries": 1},
) as dag:
    build_ingest_operator(
        dag_id="ingest_orders_north",
        queue_name="orders_north",
<<<<<<< HEAD
        table_fqn=f"{os.getenv('ICEBERG_CATALOG', 'minio')}.orders.raw_orders",
=======
        table_fqn="orders.raw_orders",
>>>>>>> 244bbdd3
        event_model=OrderEvent,
        columns=COLUMNS,
        table_description="Raw orders table",
        date_field="order_ts",
    )

logger.info("Configured ingest_orders_north DAG")
<|MERGE_RESOLUTION|>--- conflicted
+++ resolved
@@ -45,11 +45,7 @@
     build_ingest_operator(
         dag_id="ingest_orders_north",
         queue_name="orders_north",
-<<<<<<< HEAD
-        table_fqn=f"{os.getenv('ICEBERG_CATALOG', 'minio')}.orders.raw_orders",
-=======
         table_fqn="orders.raw_orders",
->>>>>>> 244bbdd3
         event_model=OrderEvent,
         columns=COLUMNS,
         table_description="Raw orders table",
